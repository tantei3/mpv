--- conflicted
+++ resolved
@@ -707,11 +707,7 @@
     }
 }
 
-<<<<<<< HEAD
-void vo_x11_classhint(struct vo *vo, Window window, char *name)
-=======
-void vo_x11_classhint(Display * display, Window window, const char *name)
->>>>>>> 3e8f2815
+void vo_x11_classhint(struct vo *vo, Window window, const char *name)
 {
     struct vo_x11_state *x11 = vo->x11;
     XClassHint wmClass;
